--- conflicted
+++ resolved
@@ -167,7 +167,6 @@
     kwargs...,
 )
     var_names = flattened_varnames_list(model)
-<<<<<<< HEAD
     # If no initial value is provided, sample from prior.
     init = init === nothing ? rand(Vector, model) : init
     f, init, transform_result = set_up_model_optimisation(model, init)
@@ -175,14 +174,6 @@
     init_sampler(rng, init)
     result = Pathfinder.pathfinder(prob; rng, input=model, kwargs...)
     draws = reduce(vcat, transpose.(transform_result.(eachcol(result.draws))))
-=======
-    prob = Turing.optim_problem(
-        model, Turing.MAP(); constrained=false, init_theta=init, adtype
-    )
-    init_sampler(rng, prob.prob.u0)
-    result = Pathfinder.pathfinder(prob.prob; rng, input=model, kwargs...)
-    draws = reduce(vcat, transpose.(prob.transform.(eachcol(result.draws))))
->>>>>>> c334ef72
     chns = MCMCChains.Chains(draws, var_names; info=(; pathfinder_result=result))
     result_new = Accessors.@set result.draws_transformed = chns
     return result_new
@@ -199,14 +190,9 @@
     kwargs...,
 )
     var_names = flattened_varnames_list(model)
-<<<<<<< HEAD
     # Sample from prior.
     init1 = rand(Vector, model)
     fun, init1, transform_result = set_up_model_optimisation(model, init1)
-=======
-    fun = Turing.optim_function(model, Turing.MAP(); constrained=false, adtype)
-    init1 = fun.init()
->>>>>>> c334ef72
     init = [init_sampler(rng, init1)]
     for _ in 2:nruns
         push!(init, init_sampler(rng, deepcopy(init1)))
